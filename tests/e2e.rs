mod common;

use common::{run_local_test, run_root, SUDO};
use failure::{bail, Fallible};
use std::{env::var, process::Command};

#[test]
fn local_single_node() -> Fallible<()> {
    let test = "e2e-single-node";
    run_local_test(test, None, || {
        let kubeconfig = run_root(test).join("kubeconfig").join("admin.kubeconfig");
        if !Command::new(SUDO)
	    .arg("env")
            .arg(format!("PATH={}", var("PATH")?))
            .arg(format!("KUBECONFIG={}", kubeconfig.display()))
            .arg("KUBERNETES_SERVICE_HOST=127.0.0.1")
            .arg("KUBERNETES_SERVICE_PORT=6443")
            .arg("e2e.test")
            .arg("--provider=local")
<<<<<<< HEAD
            .arg("--ginkgo.focus=.*\\[Conformance\\].*")
            .env("KUBECONFIG", kubeconfig)
            .env("KUBERNETES_SERVICE_HOST", Ipv4Addr::LOCALHOST.to_string())
            .env("KUBERNETES_SERVICE_PORT", "6443")
=======
            // TODO: enable more tests
            // .arg("--ginkgo.focus=.*\\[Conformance\\].*")
            .arg("--ginkgo.focus=.*should serve a basic endpoint from pods.*")
>>>>>>> 100696b6
            .status()?
            .success()
        {
            bail!("e2e tests failed");
        }
        Ok(())
    })
}<|MERGE_RESOLUTION|>--- conflicted
+++ resolved
@@ -17,16 +17,7 @@
             .arg("KUBERNETES_SERVICE_PORT=6443")
             .arg("e2e.test")
             .arg("--provider=local")
-<<<<<<< HEAD
             .arg("--ginkgo.focus=.*\\[Conformance\\].*")
-            .env("KUBECONFIG", kubeconfig)
-            .env("KUBERNETES_SERVICE_HOST", Ipv4Addr::LOCALHOST.to_string())
-            .env("KUBERNETES_SERVICE_PORT", "6443")
-=======
-            // TODO: enable more tests
-            // .arg("--ginkgo.focus=.*\\[Conformance\\].*")
-            .arg("--ginkgo.focus=.*should serve a basic endpoint from pods.*")
->>>>>>> 100696b6
             .status()?
             .success()
         {
